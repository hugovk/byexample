<!--
Check that we have byexample installed first
$ hash byexample                                    # byexample: +fail-fast
-->

# ``byexample``

<img src="https://api.travis-ci.org/byexamples/byexample.svg?branch=master" alt="Travis CI is not available">

``byexample`` is a literate programming engine where you mix
ordinary text and snippets of code in the same file and then you
execute them as regression tests.

It lets you to execute the examples written in ``Python``, ``Ruby`` or whatever
in your documentation and validate them.

You can always be sure that the examples are correct and your documentation
is up to date!

Currently ``byexample`` supports:

 - [Python](https://byexamples.github.io/byexample/languages/python) (compatible with ``doctest``)
 - [Ruby](https://byexamples.github.io/byexample/languages/ruby)
 - [Javascript](https://byexamples.github.io/byexample/languages/javascript)
 - [Shell](https://byexamples.github.io/byexample/languages/shell) (``sh`` and ``bash``)
 - [GDB](https://byexamples.github.io/byexample/languages/gdb)
 - [C/C++](https://byexamples.github.io/byexample/languages/cpp) (using [cling](https://github.com/root-project/cling))

## Usage

<img src="https://raw.githubusercontent.com/byexamples/byexample/master/media/demo.gif" alt="Sorry, it seems that you cannot see the demo. Another excuse to install byexample and test it by yourself ;)" width="75%" height="75%">

## How do I get started?

First, you need to install it:

```
$ pip install byexample                # install it # byexample: +skip
```

Or if you prefer, you can install it inside a
[virtual env](https://docs.python.org/3/library/venv.html).

If you don't have ``pip`` or ``python`` installed, check the
[download page](https://www.python.org/downloads/).

That's it! Now, write a tutorial, a blog or a how-to and put some examples
in between (like this ``README.md`` that you are reading);
All the snippets and examples will be collected, executed and checked.

```
$ byexample -l python,ruby,shell README.md      # run it    # byexample: +skip
[PASS] Pass: <...> Fail: <...> Skip: <...>
```

You can select which languages to run, over which files, how to display the
[differences](https://byexamples.github.io/byexample/overview/differences) and much more.

The [usage](https://byexamples.github.io/byexample/overview/usage)
document goes through almost all the flags that
``byexample`` program has, full of examples of course.

## What an example looks like?

It is just a snippet of code followed by the expected result:

```python
>>> 1 + 2
3

>>> for i in range(3):
...     print(i)
0
1
2
```

The expression ``1 + 2`` is executed and the output compared with ``3`` to
see if the test passes or not.

## Where should I write the examples?

``byexample`` really doesn't care where you write the examples: you can write
them in a Markdown, HTML, Latex, or plain text file.

Even you can write them in your own source code to document and test it.

Anything that it is between ````` ```<language> ````` and ````` ``` ````` is considered
an example: this the Markdown fenced block syntax.

But ``byexample`` detects examples in other contexts as well.

For example in ``Python`` you can use the prompts ``>>>`` and ``...`` to write
an interpreter session like example.

```python
>>> def add(a, b):
...   return a + b

>>> add(1, 2)
3
```

Take a look to the documentation of each language [docs/languages](https://github.com/byexamples/byexample/tree/master/docs/languages/).

Check out [where should I write the examples](https://byexamples.github.io/byexample/overview/where-should-I-write-the-examples)
section, it has a more in deep description.

And also check the [usage](https://byexamples.github.io/byexample/overview/usage) page
for more examples.

## Languages supported

Currently we support:

 - [Python](https://byexamples.github.io/byexample/languages/python) (compatible with ``doctest``) -> *stable*
 - [Ruby](https://byexamples.github.io/byexample/languages/ruby) -> *experimental*
 - [Javascript](https://byexamples.github.io/byexample/languages/javascript) -> *experimental*
 - [Shell](https://byexamples.github.io/byexample/languages/shell) (``sh`` and ``bash``) -> *stable*
 - [GDB](https://byexamples.github.io/byexample/languages/gdb) -> *experimental*
 - [C/C++](https://byexamples.github.io/byexample/languages/cpp) (using ``cling``) -> *experimental*

More languages will be supported in the future. Stay tuned.

## Contributing

First off, thanks for using and considering contributing to ``byexample``.

We love to receive contributions from our community. There are tons of ways you
can contribute

 - add support to new languages (Javascript, Julia, just listen to you heart). Check this [how to](https://byexamples.github.io/byexample/how-to-support-new-finders-and-languages).
 - misspelling? Improve to the documentation is more than welcome.
 - add more examples. How do you use ``byexample``? Give us your feedback!
 - is ``byexample`` producing a hard-to-debug diff or you found a bug? Create an issue in github.

But don't be limited to those options. We keep our mind open to other useful
contributions: write a tutorial or a blog, feature requests, social media...

Check out our [CONTRIBUTING](https://github.com/byexamples/byexample/tree/master/CONTRIBUTING.md) guidelines and welcome!

### Extend ``byexample``

It is possible to extend ``byexample`` adding new ways to find examples in a
document and/or to parse and run/interpret a new language or adding hooks to be
called regardless of the language/interpreter.

Check out [how to support new finders and languages](https://byexamples.github.io/byexample/contrib/how-to-support-new-finders-and-languages)
and [how to hook to events with concerns](https://byexamples.github.io/byexample/contrib/how-to-hook-to-events-with-concerns) for
a quick tutorials that shows exactly how to do that.

You could also share your work and [contribute](https://github.com/byexamples/byexample/tree/master/CONTRIBUTING.md) to
``byexample`` with your extensions.

## Versioning

We use [semantic version](https://semver.org/) for the core or engine.

For each module we have the following categorization:

 - ``experimental``: non backward compatibility changes are possible or even
removal between versions (even patch versions).
 - ``provisional``: low impact non backward compatibility changes may occur
between versions; but in general a change like that will happen only between
major versions.
 - ``stable``: non backward compatibility changes, if happen, they will
between major versions.
 - ``deprecated``: it will disappear in a future version.

See the latest [releases and tags](https://github.com/byexamples/byexample/tags)

Current version:

```shell
$ byexample -V
<<<<<<< HEAD
byexample 7.4.5 (Python <...>) - GNU GPLv3
=======
byexample 8.0.0-a1 (Python <...>) - GNU GPLv3
>>>>>>> 21205191
<...>
Copyright (C) Di Paola Martin - https://github.com/byexamples/byexample
<...>
```

## License

This project is licensed under GPLv3

```shell
$ head -n 2 LICENSE     # byexample: +norm-ws
          GNU GENERAL PUBLIC LICENSE
           Version 3, 29 June 2007
```

See [LICENSE](https://github.com/byexamples/byexample/tree/master/LICENSE.md) for more details.
<|MERGE_RESOLUTION|>--- conflicted
+++ resolved
@@ -173,11 +173,7 @@
 
 ```shell
 $ byexample -V
-<<<<<<< HEAD
 byexample 7.4.5 (Python <...>) - GNU GPLv3
-=======
-byexample 8.0.0-a1 (Python <...>) - GNU GPLv3
->>>>>>> 21205191
 <...>
 Copyright (C) Di Paola Martin - https://github.com/byexamples/byexample
 <...>
